--- conflicted
+++ resolved
@@ -1,9 +1,3 @@
-<<<<<<< HEAD
-use serde::Deserialize;
-
-// Structures matching the fetcher output
-#[derive(Debug, Deserialize)]
-=======
 use serde::{Deserialize};
 use std::fs;
 use std::error::Error;
@@ -11,23 +5,15 @@
 
 // Shared types for integration between components
 #[derive(Debug, Deserialize, Clone)]
->>>>>>> a1f2c52f
 pub struct Token {
     pub symbol: String,
     pub decimals: u32,
     pub address: String,
 }
 
-<<<<<<< HEAD
-#[derive(Debug, Deserialize)]
-pub struct Pool {
-    #[serde(rename = "dexName")]
-    pub dex_name: String,
-=======
 #[derive(Debug, Deserialize, Clone)]
 pub struct Pool {
     pub dexName: String,
->>>>>>> a1f2c52f
     pub chain: String,
     pub token0: String,
     pub token1: String,
@@ -130,11 +116,6 @@
     }
 }
 
-<<<<<<< HEAD
-impl Default for DualExecutor {
-    fn default() -> Self {
-        Self::new()
-=======
 fn main() -> Result<(), Box<dyn Error>> {
     // Load data fetcher output
     let json = fs::read_to_string("dex_data.json")?;
@@ -222,6 +203,5 @@
         
         assert_eq!(dex_data.tokens.len(), 1);
         assert_eq!(dex_data.pools.len(), 1);
->>>>>>> a1f2c52f
     }
 }