name: Comprehensive Tests

on:
  push:
    branches: [ main, develop, copilot/** ]
  pull_request:
    branches: [ main, develop ]
  workflow_dispatch:

permissions:
  contents: read & write 

jobs:
  test:
    runs-on: ubuntu-latest
    
<<<<<<< HEAD
  
=======
>>>>>>> e38bdedd
    permissions:
      contents: read & write 
    
    strategy:
      matrix:
        node-version: [18.x, 20.x]
    
    steps:
    - name: Checkout repository
      uses: actions/checkout@v4
    
    - name: Setup Node.js ${{ matrix.node-version }}
      uses: actions/setup-node@v4
      with:
        node-version: ${{ matrix.node-version }}
        cache: 'npm'
    
    - name: Install dependencies
      run: npm ci
    
    - name: Run linter
      run: npm run lint
    
    - name: Run tests with coverage
      env:
        ETHEREUM_RPC_URL: ${{ secrets.ETHEREUM_RPC_URL }}
        POLYGON_RPC_URL: ${{ secrets.POLYGON_RPC_URL }}
        GRAPH_API_KEY: ${{ secrets.GRAPH_API_KEY }}
      run: npm run test:coverage
    
    - name: Upload coverage reports
      uses: codecov/codecov-action@v3
      with:
        files: ./coverage/lcov.info
        flags: unittests
        name: codecov-umbrella
        fail_ci_if_error: false
    
    - name: Archive test results
      if: always()
      uses: actions/upload-artifact@v3
      with:
        name: test-results-node-${{ matrix.node-version }}
        path: |
          coverage/
          test-results/
        retention-days: 30

  test-without-secrets:
    runs-on: ubuntu-latest
    
    # Explicitly restrict permissions at job level - no write access
    permissions:
      contents: read & write 
    
    steps:
    - name: Checkout repository
      uses: actions/checkout@v4
    
    - name: Setup Node.js
      uses: actions/setup-node@v4
      with:
        node-version: '20.x'
        cache: 'npm'
    
    - name: Install dependencies
      run: npm ci
    
    - name: Test environment variable validation
      env:
        ETHEREUM_RPC_URL: ''
        POLYGON_RPC_URL: ''
      run: |
        echo "Testing that the code properly validates missing environment variables..."
        npm test -- --testNamePattern="Configuration Validation" || echo "Validation tests completed"<|MERGE_RESOLUTION|>--- conflicted
+++ resolved
@@ -14,10 +14,6 @@
   test:
     runs-on: ubuntu-latest
     
-<<<<<<< HEAD
-  
-=======
->>>>>>> e38bdedd
     permissions:
       contents: read & write 
     
